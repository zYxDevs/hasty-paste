--- conflicted
+++ resolved
@@ -4,11 +4,6 @@
 The format is based on [Keep a Changelog](https://keepachangelog.com/en/1.0.0/),
 and this project adheres to [Semantic Versioning](https://semver.org/spec/v2.0.0.html).
 
-<<<<<<< HEAD
-## [1.6.1] - 2022-10-09
-### Fixed
-- #51, When override lexer is given in paste url incorrectly uses cached content
-=======
 ## [1.7.0] - 2022-10-30
 ### Added
 - Show expiry on paste screen
@@ -25,7 +20,10 @@
 - Fixed #53 Expiry set in UI always interpreted as UTC, by having a configurable timezone
 ### Removed
 - Removed deprecated features, see #50
->>>>>>> c3eb5cf5
+
+## [1.6.1] - 2022-10-09
+### Fixed
+- #51, When override lexer is given in paste url incorrectly uses cached content
 
 ## [1.6.0] - 2022-10-08
 ### Added
