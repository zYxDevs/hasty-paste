import logging

from quart import (Blueprint, abort, make_response, redirect, render_template,
                   request, url_for)
from quart_schema import hide

from ..config import get_settings
from ..core import helpers, renderer
from ..core.conversion import (form_field_to_datetime, local_to_utc,
                               utc_to_local)
from ..core.helpers import PasteHandlerException
from ..core.models import PasteMetaToCreate
from ..core.paste_handler import get_handler

blueprint = Blueprint("front_end", __name__)

logger = logging.getLogger("paste_bin")


@blueprint.get("/")
@hide
async def get_index():
    if get_settings().NEW_AT_INDEX:
        return await get_new_paste()
    return await render_template("index.jinja")


@blueprint.get("/about")
@hide
async def get_about():
    return await render_template("about.jinja")


@blueprint.get("/favicon.ico")
@hide
async def get_favicon():
    return redirect(url_for("static", filename="icon.svg"), 301)


@blueprint.get("/new")
@hide
async def get_new_paste():
    default_settings = get_settings().UI_DEFAULT
    default_expires_at = None
    content = ""

    if (expiry := helpers.make_default_expires_at(default_settings.EXPIRE_TIME)) is not None:
        # NOTE ensure client has it in their timezone, not server's
        expiry = utc_to_local(expiry, get_settings().TIME_ZONE)
        default_expires_at = expiry.isoformat(timespec="minutes")

    # allow paste to be cloned for editing as new paste
    if (paste_id := request.args.get("clone_from")) is not None:
        paste_handler = get_handler()
        try:
            if (meta := await paste_handler.get_paste_meta(paste_id)) is not None:
                if meta.is_expired:
                    await paste_handler.remove_paste(paste_id)
                    abort(404)
                if (raw := await paste_handler.get_paste_raw(paste_id)) is not None:
                    content = raw.decode()
        except PasteHandlerException:
            # skip clone, if handler encounted an error
            logger.exception("cloning paste encounted an error")
            pass

    return await render_template(
        "new.jinja",
        default_expires_at=default_expires_at,
        get_highlighter_names=renderer.get_highlighter_names,
        show_long_id_checkbox=True if default_settings.USE_LONG_ID is None else False,
        content=content,
    )


@blueprint.post("/new")
@hide
async def post_new_paste():
    form = await request.form

    paste_content = (form["paste-content"].replace("\r\n", "\n")).encode()
    expires_at = form.get("expires-at", None, form_field_to_datetime)
    if expires_at:
        # NOTE ensure client's timezone is converted to server's
        expires_at = local_to_utc(expires_at, get_settings().TIME_ZONE)
    long_id = form.get("long-id", False, bool)
    lexer_name = form.get("highlighter-name", None)
    title = form.get("title", "", str).strip()
    if len(title) > 32:
        abort(400)
    title = None if title == "" else title

    if lexer_name == "":
        lexer_name = None

    if lexer_name and not renderer.is_valid_lexer_name(lexer_name):
        abort(400)

    # use default long id if enabled
    long_id = True if get_settings().UI_DEFAULT.USE_LONG_ID else False

    paste_handler = get_handler()

    paste_id = await paste_handler.create_paste(
        long_id,
        paste_content,
        PasteMetaToCreate(
            expire_dt=expires_at,
            lexer_name=lexer_name,
            title=title,
        ),
    )

    return redirect(url_for(".get_view_paste", paste_id=paste_id))


@blueprint.get("/<id:paste_id>", defaults={"override_lexer": None})
@blueprint.get("/<id:paste_id>.<override_lexer>")
@hide
@helpers.handle_known_exceptions
async def get_view_paste(paste_id: str, override_lexer: str | None):
    paste_handler = get_handler()

    paste_meta = await paste_handler.get_paste_meta(paste_id)

    if paste_meta is None:
        abort(404)
    if paste_meta.is_expired:
        await paste_handler.remove_paste(paste_id)
        abort(404)

<<<<<<< HEAD
@blueprint.get("/<paste_id>", defaults={"override_lexer": None})
@blueprint.get("/<paste_id>.<override_lexer>")
@hide
@helpers.handle_paste_exceptions
async def get_view_paste(paste_id: str, override_lexer: str | None):
    root_path = get_settings().PASTE_ROOT
    paste_path = helpers.create_paste_path(root_path, paste_id)

    paste_meta = None

    try:
        # get the paste, using cache if possible
        if (cached_meta := await get_cache().get_paste_meta(paste_id)) is not None:
            logger.debug("accessing paste '%s' meta from cache", paste_id)
            paste_meta = cached_meta
            paste_meta.raise_if_expired()
        else:
            paste_meta = await helpers.try_get_paste(paste_path, paste_id)
            await get_cache().push_paste_meta(paste_id, paste_meta)

    except helpers.PasteExpiredException as err:
        # register the paste for removal
        current_app.add_background_task(helpers.safe_remove_paste, paste_path, paste_id)
        raise err

    raw_paste = None
    rendered_paste = None

    # HACK 'lexer_name is None', this should be fixed by caching overhaul in 1.7
    if override_lexer is None and (cached_rendered := await get_cache().get_paste_rendered(paste_id)) is not None:
        logger.debug("accessing paste '%s' rendered content from cache", paste_id)
        rendered_paste = cached_rendered
    else:
        if (cached_raw := await get_cache().get_paste_raw(paste_id)) is not None:
            logger.debug("accessing paste '%s' raw content from cache", paste_id)
            raw_paste = cached_raw
        else:
            raw_paste = helpers.read_paste_content(paste_path)
            raw_paste = b"".join([line async for line in raw_paste])
            await get_cache().push_paste_all(paste_id, raw=raw_paste)

        lexer_name = override_lexer or paste_meta.lexer_name or "text"

        rendered_paste = await helpers.highlight_content_async_wrapped(
            raw_paste.decode(),
            lexer_name
        )

        # HACK override lexer content cannot be cached, should be fixed in 1.7
        if override_lexer is None:
            await get_cache().push_paste_all(paste_id, html=rendered_paste)
=======
    rendered_paste = await paste_handler.get_paste_rendered(paste_id, override_lexer)

    if rendered_paste is None:
        abort(500)
>>>>>>> c3eb5cf5

    return await render_template(
        "view.jinja",
        paste_content=rendered_paste,
        meta=paste_meta,
        paste_id_padded=helpers.padd_str(paste_id, "-", 5),
    )


@blueprint.get("/<id:paste_id>/raw")
@hide
@helpers.handle_known_exceptions
async def get_raw_paste(paste_id: str):
    paste_handler = get_handler()

    paste_meta = await paste_handler.get_paste_meta(paste_id)

    if paste_meta is None:
        abort(404)
    if paste_meta.is_expired:
        await paste_handler.remove_paste(paste_id)
        abort(404)

    raw_paste = await paste_handler.get_paste_raw(paste_id)

    if raw_paste is None:
        abort(500)

    response = await make_response(raw_paste)
    response.mimetype = "text/plain"

    return response<|MERGE_RESOLUTION|>--- conflicted
+++ resolved
@@ -129,64 +129,10 @@
         await paste_handler.remove_paste(paste_id)
         abort(404)
 
-<<<<<<< HEAD
-@blueprint.get("/<paste_id>", defaults={"override_lexer": None})
-@blueprint.get("/<paste_id>.<override_lexer>")
-@hide
-@helpers.handle_paste_exceptions
-async def get_view_paste(paste_id: str, override_lexer: str | None):
-    root_path = get_settings().PASTE_ROOT
-    paste_path = helpers.create_paste_path(root_path, paste_id)
-
-    paste_meta = None
-
-    try:
-        # get the paste, using cache if possible
-        if (cached_meta := await get_cache().get_paste_meta(paste_id)) is not None:
-            logger.debug("accessing paste '%s' meta from cache", paste_id)
-            paste_meta = cached_meta
-            paste_meta.raise_if_expired()
-        else:
-            paste_meta = await helpers.try_get_paste(paste_path, paste_id)
-            await get_cache().push_paste_meta(paste_id, paste_meta)
-
-    except helpers.PasteExpiredException as err:
-        # register the paste for removal
-        current_app.add_background_task(helpers.safe_remove_paste, paste_path, paste_id)
-        raise err
-
-    raw_paste = None
-    rendered_paste = None
-
-    # HACK 'lexer_name is None', this should be fixed by caching overhaul in 1.7
-    if override_lexer is None and (cached_rendered := await get_cache().get_paste_rendered(paste_id)) is not None:
-        logger.debug("accessing paste '%s' rendered content from cache", paste_id)
-        rendered_paste = cached_rendered
-    else:
-        if (cached_raw := await get_cache().get_paste_raw(paste_id)) is not None:
-            logger.debug("accessing paste '%s' raw content from cache", paste_id)
-            raw_paste = cached_raw
-        else:
-            raw_paste = helpers.read_paste_content(paste_path)
-            raw_paste = b"".join([line async for line in raw_paste])
-            await get_cache().push_paste_all(paste_id, raw=raw_paste)
-
-        lexer_name = override_lexer or paste_meta.lexer_name or "text"
-
-        rendered_paste = await helpers.highlight_content_async_wrapped(
-            raw_paste.decode(),
-            lexer_name
-        )
-
-        # HACK override lexer content cannot be cached, should be fixed in 1.7
-        if override_lexer is None:
-            await get_cache().push_paste_all(paste_id, html=rendered_paste)
-=======
     rendered_paste = await paste_handler.get_paste_rendered(paste_id, override_lexer)
 
     if rendered_paste is None:
         abort(500)
->>>>>>> c3eb5cf5
 
     return await render_template(
         "view.jinja",
