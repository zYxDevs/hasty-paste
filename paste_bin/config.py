from functools import cache
from pathlib import Path
from enum import Enum

from pydantic import BaseModel, BaseSettings, validator, SecretStr
from pytz import all_timezones_set


class StorageTypes(str, Enum):
    DISK = "DISK"
    S3 = "S3"


class BrandSettings(BaseModel):
    TITLE: str = "Hasty Paste"
    DESCRIPTION: str = "A fast and minimal paste bin."
    ICON: Path | None = None
    FAVICON: Path | None = None
    CSS_FILE: Path | None = None
    HIDE_VERSION: bool = False


class ExpireTimeDefaultSettings(BaseModel):
    ENABLE: bool = False
    MINUTES: int = 0
    HOURS: int = 1
    DAYS: int = 0


class DefaultsSettings(BaseModel):
    USE_LONG_ID: bool | None = False
    EXPIRE_TIME: ExpireTimeDefaultSettings = ExpireTimeDefaultSettings()


class CacheSettings(BaseModel):
    ENABLE: bool = True
    INTERNAL_MAX_SIZE: int = 4
    REDIS_URI: SecretStr | None = None
<<<<<<< HEAD
=======


class DiskStorageSettings(BaseModel):
    PASTE_ROOT: Path | None = None


class S3StorageSettings(BaseModel):
    ENDPOINT_URL: str | None = None
    ACCESS_KEY_ID: str | None = None
    SECRET_ACCESS_KEY: SecretStr | None = None
    BUCKET_NAME: str = "hasty-paste"

    def to_boto3_config(self):
        return {
            "endpoint_url": self.ENDPOINT_URL,
            "aws_access_key_id": self.ACCESS_KEY_ID,
            "aws_secret_access_key": self.SECRET_ACCESS_KEY.get_secret_value(),
        }


class StorageSettings(BaseModel):
    TYPE: StorageTypes = StorageTypes.DISK
    DISK: DiskStorageSettings = DiskStorageSettings()
    S3: S3StorageSettings = S3StorageSettings()

    def ensure_valid(self):
        if self.TYPE == StorageTypes.DISK:
            if not self.DISK.PASTE_ROOT:
                raise ValueError("PASTE_ROOT must be defined")
        elif self.TYPE == StorageTypes.S3:
            if not self.S3.ACCESS_KEY_ID:
                raise ValueError("ACCESS_KEY_ID must be defined")
            if not self.S3.SECRET_ACCESS_KEY:
                raise ValueError("SECRET_ACCESS_KEY must be defined")
        else:
            raise ValueError("unhandled storage type")
>>>>>>> 6c29ea53


class Settings(BaseSettings):
    TIME_ZONE: str = "Europe/London"
    NEW_AT_INDEX: bool = False
    ENABLE_PUBLIC_LIST: bool = False
    UI_DEFAULT: DefaultsSettings = DefaultsSettings()
    BRANDING: BrandSettings = BrandSettings()
    STORAGE: StorageSettings = StorageSettings()
    CACHE: CacheSettings = CacheSettings()

    MAX_BODY_SIZE: int = 2*(10**6)
    LOG_LEVEL: str = "WARNING"

    @validator("TIME_ZONE")
    def validate_time_zone(cls, time_zone: str):
        if time_zone not in all_timezones_set:
            raise ValueError("not valid timezone")
        return time_zone

    class Config:
        case_sensitive = True
        env_file = '.env'
        env_file_encoding = 'utf-8'
        env_nested_delimiter = '__'
        use_enum_values = True


@cache
def get_settings() -> Settings:
    return Settings()  # type: ignore<|MERGE_RESOLUTION|>--- conflicted
+++ resolved
@@ -36,8 +36,6 @@
     ENABLE: bool = True
     INTERNAL_MAX_SIZE: int = 4
     REDIS_URI: SecretStr | None = None
-<<<<<<< HEAD
-=======
 
 
 class DiskStorageSettings(BaseModel):
@@ -74,7 +72,6 @@
                 raise ValueError("SECRET_ACCESS_KEY must be defined")
         else:
             raise ValueError("unhandled storage type")
->>>>>>> 6c29ea53
 
 
 class Settings(BaseSettings):
